from __future__ import absolute_import, division, print_function, unicode_literals

import logging
import unittest

import keras
import keras.backend as k
import numpy as np
import tensorflow as tf
import torch.nn as nn
import torch.optim as optim
from keras.layers import Dense, Flatten, Conv2D, MaxPooling2D
from keras.models import Sequential

from art.attacks import CarliniL2Method
from art.classifiers import KerasClassifier, PyTorchClassifier, TFClassifier
from art.utils import load_mnist, random_targets

logger = logging.getLogger('testLogger')

BATCH_SIZE, NB_TRAIN, NB_TEST = 100, 5000, 10


class Model(nn.Module):
    def __init__(self):
        super(Model, self).__init__()
        self.conv = nn.Conv2d(1, 16, 5)
        self.pool = nn.MaxPool2d(2, 2)
        self.fc = nn.Linear(2304, 10)

    def forward(self, x):
        import torch.nn.functional as f

        x = self.pool(f.relu(self.conv(x)))
        x = x.view(-1, 2304)
        logit_output = self.fc(x)

        return logit_output


class TestCarliniL2(unittest.TestCase):
    """
    A unittest class for testing the Carlini2 attack.
    """
    @classmethod
    def setUpClass(cls):
        # Get MNIST
        (x_train, y_train), (x_test, y_test), _, _ = load_mnist()
        x_train, y_train = x_train[:NB_TRAIN], y_train[:NB_TRAIN]
        x_test, y_test = x_test[:NB_TEST], y_test[:NB_TEST]
        cls.mnist = (x_train, y_train), (x_test, y_test)

    def test_failure_attack(self):
        """
        Test the corner case when attack is failed.
        :return:
        """
        # Build a TFClassifier
        # Define input and output placeholders
        input_ph = tf.placeholder(tf.float32, shape=[None, 28, 28, 1])
        output_ph = tf.placeholder(tf.int32, shape=[None, 10])

        # Define the tensorflow graph
        conv = tf.layers.conv2d(input_ph, 4, 5, activation=tf.nn.relu)
        conv = tf.layers.max_pooling2d(conv, 2, 2)
        fc = tf.contrib.layers.flatten(conv)

        # Logits layer
        logits = tf.layers.dense(fc, 10)

        # Train operator
        loss = tf.reduce_mean(tf.losses.softmax_cross_entropy(logits=logits, onehot_labels=output_ph))
        optimizer = tf.train.AdamOptimizer(learning_rate=0.01)
        train = optimizer.minimize(loss)

        # Tensorflow session and initialization
        sess = tf.Session()
        sess.run(tf.global_variables_initializer())

        # Get MNIST
        (x_train, y_train), (x_test, y_test) = self.mnist

        # Train the classifier
        tfc = TFClassifier((0, 1), input_ph, logits, output_ph, train, loss, None, sess)
        tfc.fit(x_train, y_train, batch_size=BATCH_SIZE, nb_epochs=10)

        # Failure attack
        cl2m = CarliniL2Method(classifier=tfc, targeted=True, max_iter=0, binary_search_steps=0,
                               learning_rate=0, initial_const=1)
        params = {'y': random_targets(y_test, tfc.nb_classes)}
        x_test_adv = cl2m.generate(x_test, **params)
        self.assertTrue((x_test_adv <= 1.0001).all())
        self.assertTrue((x_test_adv >= -0.0001).all())
        np.testing.assert_almost_equal(x_test, x_test_adv, 3)

    def test_tfclassifier(self):
        """
        First test with the TFClassifier.
        :return:
        """
        # Build a TFClassifier
        # Define input and output placeholders
        input_ph = tf.placeholder(tf.float32, shape=[None, 28, 28, 1])
        output_ph = tf.placeholder(tf.int32, shape=[None, 10])

        # Define the tensorflow graph
        conv = tf.layers.conv2d(input_ph, 4, 5, activation=tf.nn.relu)
        conv = tf.layers.max_pooling2d(conv, 2, 2)
        fc = tf.contrib.layers.flatten(conv)

        # Logits layer
        logits = tf.layers.dense(fc, 10)

        # Train operator
        loss = tf.reduce_mean(tf.losses.softmax_cross_entropy(logits=logits, onehot_labels=output_ph))
        optimizer = tf.train.AdamOptimizer(learning_rate=0.01)
        train = optimizer.minimize(loss)

        # Tensorflow session and initialization
        sess = tf.Session()
        sess.run(tf.global_variables_initializer())

        # Get MNIST
        (x_train, y_train), (x_test, y_test) = self.mnist

        # Train the classifier
        tfc = TFClassifier((0, 1), input_ph, logits, output_ph, train, loss, None, sess)
        tfc.fit(x_train, y_train, batch_size=BATCH_SIZE, nb_epochs=10)

        # First attack
        cl2m = CarliniL2Method(classifier=tfc, targeted=True, max_iter=10)
        params = {'y': random_targets(y_test, tfc.nb_classes)}
        x_test_adv = cl2m.generate(x_test, **params)
        self.assertFalse((x_test == x_test_adv).all())
        self.assertTrue((x_test_adv <= 1.0001).all())
        self.assertTrue((x_test_adv >= -0.0001).all())
        target = np.argmax(params['y'], axis=1)
        y_pred_adv = np.argmax(tfc.predict(x_test_adv), axis=1)
        logger.debug('CW2 Target: %s', target)
        logger.debug('CW2 Actual: %s', y_pred_adv)
        logger.info('CW2 Success Rate: %.2f', (sum(target == y_pred_adv) / float(len(target))))
        self.assertTrue((target == y_pred_adv).any())

        # Second attack
        cl2m = CarliniL2Method(classifier=tfc, targeted=False, max_iter=10)
        params = {'y': random_targets(y_test, tfc.nb_classes)}
        x_test_adv = cl2m.generate(x_test, **params)
        self.assertTrue((x_test_adv <= 1.0001).all())
        self.assertTrue((x_test_adv >= -0.0001).all())
        target = np.argmax(params['y'], axis=1)
        y_pred_adv = np.argmax(tfc.predict(x_test_adv), axis=1)
        logger.debug('CW2 Target: %s', target)
        logger.debug('CW2 Actual: %s', y_pred_adv)
        logger.info('CW2 Success Rate: %.2f', (sum(target == y_pred_adv) / float(len(target))))
        self.assertTrue((target != y_pred_adv).any())

        # Third attack
        cl2m = CarliniL2Method(classifier=tfc, targeted=False, max_iter=10)
        params = {}
        x_test_adv = cl2m.generate(x_test, **params)
        self.assertFalse((x_test == x_test_adv).all())
        self.assertTrue((x_test_adv <= 1.0001).all())
        self.assertTrue((x_test_adv >= -0.0001).all())
        y_pred = np.argmax(tfc.predict(x_test), axis=1)
        y_pred_adv = np.argmax(tfc.predict(x_test_adv), axis=1)
        logger.debug('CW2 Target: %s', y_pred)
        logger.debug('CW2 Actual: %s', y_pred_adv)
        logger.info('CW2 Success Rate: %.2f', (sum(y_pred != y_pred_adv) / float(len(y_pred))))
        self.assertTrue((y_pred != y_pred_adv).any())

    def test_krclassifier(self):
        """
        Second test with the KerasClassifier.
        :return:
        """
        # Initialize a tf session
        session = tf.Session()
        k.set_session(session)

        # Get MNIST
        (x_train, y_train), (x_test, y_test) = self.mnist

        # Create simple CNN
        model = Sequential()
        model.add(Conv2D(4, kernel_size=(5, 5), activation='relu', input_shape=(28, 28, 1)))
        model.add(MaxPooling2D(pool_size=(2, 2)))
        model.add(Flatten())
        model.add(Dense(10, activation='softmax'))

        model.compile(loss=keras.losses.categorical_crossentropy, optimizer=keras.optimizers.Adam(lr=0.01),
                      metrics=['accuracy'])

        # Get classifier
        krc = KerasClassifier((0, 1), model, use_logits=False)
        krc.fit(x_train, y_train, batch_size=BATCH_SIZE, nb_epochs=10)

        # First attack
        cl2m = CarliniL2Method(classifier=krc, targeted=True, max_iter=10)
        params = {'y': random_targets(y_test, krc.nb_classes)}
        x_test_adv = cl2m.generate(x_test, **params)
        self.assertFalse((x_test == x_test_adv).all())
        self.assertTrue((x_test_adv <= 1.0001).all())
        self.assertTrue((x_test_adv >= -0.0001).all())
        target = np.argmax(params['y'], axis=1)
        y_pred_adv = np.argmax(krc.predict(x_test_adv), axis=1)
        logger.debug('CW2 Target: %s', target)
        logger.debug('CW2 Actual: %s', y_pred_adv)
<<<<<<< HEAD
        logger.info('CW2 Success Rate: %.2f%%', (sum(target == y_pred_adv) / float(len(target))))
=======
        logger.debug('CW2 Success Rate: %.2f', (sum(target == y_pred_adv) / float(len(target))))
>>>>>>> 443ec42b
        self.assertTrue((target == y_pred_adv).any())

        # Second attack
        cl2m = CarliniL2Method(classifier=krc, targeted=False, max_iter=10)
        params = {'y': random_targets(y_test, krc.nb_classes)}
        x_test_adv = cl2m.generate(x_test, **params)
        self.assertTrue((x_test_adv <= 1.0001).all())
        self.assertTrue((x_test_adv >= -0.0001).all())
        target = np.argmax(params['y'], axis=1)
        y_pred_adv = np.argmax(krc.predict(x_test_adv), axis=1)
        logger.debug('CW2 Target: %s', target)
        logger.debug('CW2 Actual: %s', y_pred_adv)
<<<<<<< HEAD
        logger.info('CW2 Success Rate: %.2f%%', (sum(target != y_pred_adv) / float(len(target))))
=======
        logger.debug('CW2 Success Rate: %.2f', (sum(target != y_pred_adv) / float(len(target))))
>>>>>>> 443ec42b
        self.assertTrue((target != y_pred_adv).any())

        # Third attack
        cl2m = CarliniL2Method(classifier=krc, targeted=False, max_iter=10)
        params = {}
        x_test_adv = cl2m.generate(x_test, **params)
        self.assertFalse((x_test == x_test_adv).all())
        self.assertTrue((x_test_adv <= 1.0001).all())
        self.assertTrue((x_test_adv >= -0.0001).all())
        y_pred = np.argmax(krc.predict(x_test), axis=1)
        y_pred_adv = np.argmax(krc.predict(x_test_adv), axis=1)
        logger.debug('CW2 Target: %s', y_pred)
        logger.debug('CW2 Actual: %s', y_pred_adv)
<<<<<<< HEAD
        logger.info('CW2 Success Rate: %.2f%%', (sum(y_pred != y_pred_adv) / float(len(y_pred))))
=======
        logger.debug('CW2 Success Rate: %.2f', (sum(y_pred != y_pred_adv) / float(len(y_pred))))
>>>>>>> 443ec42b
        self.assertTrue((y_pred != y_pred_adv).any())

    def test_ptclassifier(self):
        """
        Third test with the PyTorchClassifier.
        :return:
        """
        # Get MNIST
        (x_train, y_train), (x_test, y_test) = self.mnist
        x_train = np.swapaxes(x_train, 1, 3)
        x_test = np.swapaxes(x_test, 1, 3)

        # Define the network
        model = Model()

        # Define a loss function and optimizer
        loss_fn = nn.CrossEntropyLoss()
        optimizer = optim.Adam(model.parameters(), lr=0.01)

        # Get classifier
        ptc = PyTorchClassifier((0, 1), model, loss_fn, optimizer, (1, 28, 28), 10)
        ptc.fit(x_train, y_train, batch_size=BATCH_SIZE, nb_epochs=10)

        # First attack
        cl2m = CarliniL2Method(classifier=ptc, targeted=True, max_iter=10)
        params = {'y': random_targets(y_test, ptc.nb_classes)}
        x_test_adv = cl2m.generate(x_test, **params)
        self.assertFalse((x_test == x_test_adv).all())
        self.assertTrue((x_test_adv <= 1.0001).all())
        self.assertTrue((x_test_adv >= -0.0001).all())
        target = np.argmax(params['y'], axis=1)
        y_pred_adv = np.argmax(ptc.predict(x_test_adv), axis=1)
        self.assertTrue((target == y_pred_adv).any())

        # Second attack
        cl2m = CarliniL2Method(classifier=ptc, targeted=False, max_iter=10)
        params = {'y': random_targets(y_test, ptc.nb_classes)}
        x_test_adv = cl2m.generate(x_test, **params)
        self.assertTrue((x_test_adv <= 1.0001).all())
        self.assertTrue((x_test_adv >= -0.0001).all())
        target = np.argmax(params['y'], axis=1)
        y_pred_adv = np.argmax(ptc.predict(x_test_adv), axis=1)
        self.assertTrue((target != y_pred_adv).any())

        # Third attack
        cl2m = CarliniL2Method(classifier=ptc, targeted=False, max_iter=10)
        params = {}
        x_test_adv = cl2m.generate(x_test, **params)
        self.assertFalse((x_test == x_test_adv).all())
        self.assertTrue((x_test_adv <= 1.0001).all())
        self.assertTrue((x_test_adv >= -0.0001).all())
        y_pred = np.argmax(ptc.predict(x_test), axis=1)
        y_pred_adv = np.argmax(ptc.predict(x_test_adv), axis=1)
        self.assertTrue((y_pred != y_pred_adv).any())


if __name__ == '__main__':
    unittest.main()<|MERGE_RESOLUTION|>--- conflicted
+++ resolved
@@ -205,11 +205,7 @@
         y_pred_adv = np.argmax(krc.predict(x_test_adv), axis=1)
         logger.debug('CW2 Target: %s', target)
         logger.debug('CW2 Actual: %s', y_pred_adv)
-<<<<<<< HEAD
-        logger.info('CW2 Success Rate: %.2f%%', (sum(target == y_pred_adv) / float(len(target))))
-=======
-        logger.debug('CW2 Success Rate: %.2f', (sum(target == y_pred_adv) / float(len(target))))
->>>>>>> 443ec42b
+        logger.info('CW2 Success Rate: %.2f', (sum(target == y_pred_adv) / float(len(target))))
         self.assertTrue((target == y_pred_adv).any())
 
         # Second attack
@@ -222,11 +218,7 @@
         y_pred_adv = np.argmax(krc.predict(x_test_adv), axis=1)
         logger.debug('CW2 Target: %s', target)
         logger.debug('CW2 Actual: %s', y_pred_adv)
-<<<<<<< HEAD
-        logger.info('CW2 Success Rate: %.2f%%', (sum(target != y_pred_adv) / float(len(target))))
-=======
-        logger.debug('CW2 Success Rate: %.2f', (sum(target != y_pred_adv) / float(len(target))))
->>>>>>> 443ec42b
+        logger.info('CW2 Success Rate: %.2f', (sum(target != y_pred_adv) / float(len(target))))
         self.assertTrue((target != y_pred_adv).any())
 
         # Third attack
@@ -240,11 +232,7 @@
         y_pred_adv = np.argmax(krc.predict(x_test_adv), axis=1)
         logger.debug('CW2 Target: %s', y_pred)
         logger.debug('CW2 Actual: %s', y_pred_adv)
-<<<<<<< HEAD
-        logger.info('CW2 Success Rate: %.2f%%', (sum(y_pred != y_pred_adv) / float(len(y_pred))))
-=======
-        logger.debug('CW2 Success Rate: %.2f', (sum(y_pred != y_pred_adv) / float(len(y_pred))))
->>>>>>> 443ec42b
+        logger.info('CW2 Success Rate: %.2f', (sum(y_pred != y_pred_adv) / float(len(y_pred))))
         self.assertTrue((y_pred != y_pred_adv).any())
 
     def test_ptclassifier(self):

--- conflicted
+++ resolved
@@ -236,24 +236,16 @@
 
         # Test and get layers
         layer_names = self.classifier.layer_names
-<<<<<<< HEAD
         print(layer_names)
         self.assertTrue(layer_names == ['conv1d/BiasAdd:0', 'leaky_re_lu/sub:0', 'max_pooling1d/Squeeze:0',
                                         'flatten/Reshape:0', 'dense/BiasAdd:0', 'leaky_re_lu_2/sub:0',
                                         'dense_2/BiasAdd:0'])
-=======
-        # print(layer_names)
-        self.assertTrue(layer_names == ['embedding/Gather:0', 'conv1d/BiasAdd:0', 'leaky_re_lu/sub:0',
-                                        'max_pooling1d/Squeeze:0', 'flatten/Reshape:0', 'dense/BiasAdd:0',
-                                        'leaky_re_lu_2/sub:0', 'dense_2/BiasAdd:0'])
->>>>>>> 5499ba1f
 
         for i, name in enumerate(layer_names):
             act_i = self.classifier.get_activations(x_test, i)
             act_name = self.classifier.get_activations(x_test, name)
             self.assertAlmostEqual(np.sum(act_name - act_i), 0)
 
-<<<<<<< HEAD
         print(self.classifier.get_activations(x_test, 0).shape)
         print(self.classifier.get_activations(x_test, 1).shape)
         print(self.classifier.get_activations(x_test, 2).shape)
@@ -262,17 +254,6 @@
         print(self.classifier.get_activations(x_test, 5).shape)
         print(self.classifier.get_activations(x_test, 6).shape)
         self.assertTrue(self.classifier.get_activations(x_test, 0).shape == (NB_TEST, 498, 16))
-=======
-        # print(self.classifier.get_activations(x_test, 0).shape)
-        # print(self.classifier.get_activations(x_test, 1).shape)
-        # print(self.classifier.get_activations(x_test, 2).shape)
-        # print(self.classifier.get_activations(x_test, 3).shape)
-        # print(self.classifier.get_activations(x_test, 4).shape)
-        # print(self.classifier.get_activations(x_test, 5).shape)
-        # print(self.classifier.get_activations(x_test, 6).shape)
-        # print(self.classifier.get_activations(x_test, 7).shape)
-        self.assertTrue(self.classifier.get_activations(x_test, 0).shape == (NB_TEST, 500, 32))
->>>>>>> 5499ba1f
         self.assertTrue(self.classifier.get_activations(x_test, 1).shape == (NB_TEST, 498, 16))
         self.assertTrue(self.classifier.get_activations(x_test, 2).shape == (NB_TEST, 249, 16))
         self.assertTrue(self.classifier.get_activations(x_test, 3).shape == (NB_TEST, 3984))
@@ -290,14 +271,9 @@
         self.assertTrue(x_emb.shape == (NB_TEST, 500, 32))
 
         # Test predict_from_embedding
-<<<<<<< HEAD
         acc = np.sum(np.argmax(self.classifier.predict_from_embedding(x_emb), axis=1) == y_test) / x_test.shape[0]
         print('\nAccuracy: %.2f%%' % (acc * 100))
         self.assertTrue(acc >= 0)
-=======
-        acc1 = np.sum(np.argmax(self.classifier.predict_from_embedding(x_emb), axis=1) == y_test) / x_test.shape[0]
-        print('\nAccuracy: %.2f%%' % (acc1 * 100))
->>>>>>> 5499ba1f
 
         # Test to id
         x_id = self.classifier.to_id(x_emb)
@@ -306,4 +282,13 @@
 
 
 if __name__ == '__main__':
-    unittest.main()+    unittest.main()
+
+
+
+
+
+
+
+
+

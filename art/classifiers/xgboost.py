# MIT License
#
# Copyright (C) IBM Corporation 2018
#
# Permission is hereby granted, free of charge, to any person obtaining a copy of this software and associated
# documentation files (the "Software"), to deal in the Software without restriction, including without limitation the
# rights to use, copy, modify, merge, publish, distribute, sublicense, and/or sell copies of the Software, and to permit
# persons to whom the Software is furnished to do so, subject to the following conditions:
#
# The above copyright notice and this permission notice shall be included in all copies or substantial portions of the
# Software.
#
# THE SOFTWARE IS PROVIDED "AS IS", WITHOUT WARRANTY OF ANY KIND, EXPRESS OR IMPLIED, INCLUDING BUT NOT LIMITED TO THE
# WARRANTIES OF MERCHANTABILITY, FITNESS FOR A PARTICULAR PURPOSE AND NONINFRINGEMENT. IN NO EVENT SHALL THE
# AUTHORS OR COPYRIGHT HOLDERS BE LIABLE FOR ANY CLAIM, DAMAGES OR OTHER LIABILITY, WHETHER IN AN ACTION OF CONTRACT,
# TORT OR OTHERWISE, ARISING FROM, OUT OF OR IN CONNECTION WITH THE SOFTWARE OR THE USE OR OTHER DEALINGS IN THE
# SOFTWARE.
"""
This module implements the classifier `XGBoostClassifier` for XGBoost models.
"""
from __future__ import absolute_import, division, print_function, unicode_literals

import logging
import numpy as np

from art.classifiers.classifier import Classifier, ClassifierDecisionTree

logger = logging.getLogger(__name__)


class XGBoostClassifier(Classifier, ClassifierDecisionTree):
    """
    Wrapper class for importing XGBoost models.
    """

    def __init__(self, model=None, clip_values=None, defences=None, preprocessing=None, num_features=None,
                 nb_classes=None):
        """
        Create a `Classifier` instance from a XGBoost model.

        :param model: XGBoost model
        :type model: `xgboost.Booster` or `xgboost.XGBClassifier`
        :param clip_values: Tuple of the form `(min, max)` representing the minimum and maximum values allowed
               for features.
        :type clip_values: `tuple`
<<<<<<< HEAD
        :param model: XGBoost model
        :type model: `xgboost.Booster` or `xgboost.XGBClassifier`
=======
>>>>>>> 31a7c3cb
        :param defences: Defences to be activated with the classifier.
        :type defences: :class:`.Preprocessor` or `list(Preprocessor)` instances
        :param preprocessing: Tuple of the form `(subtractor, divider)` of floats or `np.ndarray` of values to be
               used for data preprocessing. The first value will be subtracted from the input. The input will then
               be divided by the second one.
        :type preprocessing: `tuple`
        :param num_features: The number of features in the training data. Only used if it cannot be extracted from model.
        :type num_features: `int` or `None`
        :param nb_classes: The number of classes in the training data. Only used if it cannot be extracted from model.
        :type nb_classes: `int` or `None`
        """
        from xgboost import Booster, XGBClassifier

        if not isinstance(model, Booster) and not isinstance(model, XGBClassifier):
            raise TypeError('Model must be of type xgboost.Booster or xgboost.XGBClassifier')

        super(XGBoostClassifier, self).__init__(clip_values=clip_values, defences=defences, preprocessing=preprocessing)

        self._model = model
        self._input_shape = (num_features,)
        self._nb_classes = nb_classes

    def fit(self, x, y, **kwargs):
        """
        Fit the classifier on the training set `(x, y)`.

        :param x: Training data.
        :type x: `np.ndarray`
        :param y: Labels, one-vs-rest encoding.
        :type y: `np.ndarray`
        :param kwargs: Dictionary of framework-specific arguments. These should be parameters supported by the
               `fit` function in `xgboost.Booster` or `xgboost.XGBClassifier` and will be passed to this function as such.
        :type kwargs: `dict`
        :raises: `NotImplementedException`
        :return: `None`
        """
        raise NotImplementedError

    def predict(self, x, **kwargs):
        """
        Perform prediction for a batch of inputs.

        :param x: Test set.
        :type x: `np.ndarray`
        :return: Array of predictions of shape `(nb_inputs, self.nb_classes)`.
        :rtype: `np.ndarray`
        """
        from xgboost import Booster, XGBClassifier
<<<<<<< HEAD
=======
        from art.utils import to_categorical
>>>>>>> 31a7c3cb

        # Apply defences
        x_preprocessed, _ = self._apply_preprocessing(x, y=None, fit=False)

        if isinstance(self._model, Booster):
            from xgboost import DMatrix
            train_data = DMatrix(x_preprocessed, label=None)
            predictions = self._model.predict(train_data)
<<<<<<< HEAD
            return np.asarray([line for line in predictions])
        elif isinstance(self._model, XGBClassifier):
            return self._model.predict(x_preprocessed)

    def nb_classes(self):
        return self._model.n_classes_
=======
            y_prediction = np.asarray([line for line in predictions])
            if len(y_prediction.shape) == 1:
                y_prediction = to_categorical(labels=y_prediction, nb_classes=self.nb_classes())
            return y_prediction
        elif isinstance(self._model, XGBClassifier):
            return self._model.predict_proba(x_preprocessed)

    def nb_classes(self):
        from xgboost import Booster, XGBClassifier
        if isinstance(self._model, Booster):
            try:
                return int(len(self._model.get_dump(dump_format='json')) / self._model.n_estimators)
            except AttributeError:
                if self._nb_classes is not None:
                    return self._nb_classes
                else:
                    raise NotImplementedError('Number of classes cannot be determined automatically. ' +
                                              'Please manually set argument nb_classes in XGBoostClassifier.')
        elif isinstance(self._model, XGBClassifier):
            return self._model.n_classes_
>>>>>>> 31a7c3cb

    def save(self, filename, path=None):
        import pickle
        with open(filename + '.pickle', 'wb') as file_pickle:
            pickle.dump(self.model, file=file_pickle)

    def get_trees(self):
        """
        Get the decision trees.

        :return: A list of decision trees.
        :rtype: `[Tree]`
        """

        import json
        from art.metrics.metrics_trees import Box, Tree

        booster_dump = self._model.get_booster().get_dump(dump_format='json')
        trees = list()

        for i_tree, tree_dump in enumerate(booster_dump):
            box = Box()

            if self._model.n_classes_ == 2:
                class_label = -1
            else:
                class_label = i_tree % self._model.n_classes_

            tree_json = json.loads(tree_dump)
            trees.append(
                Tree(class_id=class_label, leaf_nodes=self._get_leaf_nodes(tree_json, i_tree, class_label, box)))

        return trees

    def _get_leaf_nodes(self, node, i_tree, class_label, box):
        from copy import deepcopy
        from art.metrics.metrics_trees import LeafNode, Box, Interval

        leaf_nodes = list()

        if 'children' in node:
            if node['children'][0]['nodeid'] == node['yes'] and node['children'][1]['nodeid'] == node['no']:
                node_left = node['children'][0]
                node_right = node['children'][1]
            elif node['children'][1]['nodeid'] == node['yes'] and node['children'][0]['nodeid'] == node['no']:
                node_left = node['children'][1]
                node_right = node['children'][0]
            else:
                raise ValueError

            box_left = deepcopy(box)
            box_right = deepcopy(box)

            feature = int(node['split'][1:])
            box_split_left = Box(intervals={feature: Interval(-np.inf, node['split_condition'])})
            box_split_right = Box(intervals={feature: Interval(node['split_condition'], np.inf)})

            if box.intervals:
                box_left.intersect_with_box(box_split_left)
                box_right.intersect_with_box(box_split_right)
            else:
                box_left = box_split_left
                box_right = box_split_right

            leaf_nodes += self._get_leaf_nodes(node_left, i_tree, class_label, box_left)
            leaf_nodes += self._get_leaf_nodes(node_right, i_tree, class_label, box_right)

        if 'leaf' in node:
            leaf_nodes.append(LeafNode(tree_id=i_tree, class_label=class_label, node_id=node['nodeid'], box=box,
                                       value=node['leaf']))

        return leaf_nodes<|MERGE_RESOLUTION|>--- conflicted
+++ resolved
@@ -43,11 +43,6 @@
         :param clip_values: Tuple of the form `(min, max)` representing the minimum and maximum values allowed
                for features.
         :type clip_values: `tuple`
-<<<<<<< HEAD
-        :param model: XGBoost model
-        :type model: `xgboost.Booster` or `xgboost.XGBClassifier`
-=======
->>>>>>> 31a7c3cb
         :param defences: Defences to be activated with the classifier.
         :type defences: :class:`.Preprocessor` or `list(Preprocessor)` instances
         :param preprocessing: Tuple of the form `(subtractor, divider)` of floats or `np.ndarray` of values to be
@@ -96,10 +91,7 @@
         :rtype: `np.ndarray`
         """
         from xgboost import Booster, XGBClassifier
-<<<<<<< HEAD
-=======
         from art.utils import to_categorical
->>>>>>> 31a7c3cb
 
         # Apply defences
         x_preprocessed, _ = self._apply_preprocessing(x, y=None, fit=False)
@@ -108,14 +100,6 @@
             from xgboost import DMatrix
             train_data = DMatrix(x_preprocessed, label=None)
             predictions = self._model.predict(train_data)
-<<<<<<< HEAD
-            return np.asarray([line for line in predictions])
-        elif isinstance(self._model, XGBClassifier):
-            return self._model.predict(x_preprocessed)
-
-    def nb_classes(self):
-        return self._model.n_classes_
-=======
             y_prediction = np.asarray([line for line in predictions])
             if len(y_prediction.shape) == 1:
                 y_prediction = to_categorical(labels=y_prediction, nb_classes=self.nb_classes())
@@ -136,7 +120,6 @@
                                               'Please manually set argument nb_classes in XGBoostClassifier.')
         elif isinstance(self._model, XGBClassifier):
             return self._model.n_classes_
->>>>>>> 31a7c3cb
 
     def save(self, filename, path=None):
         import pickle

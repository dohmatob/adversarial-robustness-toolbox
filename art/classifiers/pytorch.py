from __future__ import absolute_import, division, print_function, unicode_literals

import numpy as np
import random
import six

from art.classifiers.classifier import Classifier


class PyTorchClassifier(Classifier):
    """
    This class implements a classifier with the PyTorch framework.
    """
    def __init__(self, clip_values, model, loss, optimizer, input_shape, nb_classes, channel_index=1, defences=None,
                 preprocessing=(0, 1)):
        """
        Initialization specifically for the PyTorch-based implementation.

        :param clip_values: Tuple of the form `(min, max)` representing the minimum and maximum values allowed
               for features.
        :type clip_values: `tuple`
        :param model: PyTorch model. The forward function of the model must return the logit output.
        :type model: is instance of `torch.nn.Module`
        :param loss: The loss function for which to compute gradients for training. The target label must be raw
               categorical, i.e. not converted to one-hot encoding.
        :type loss: `torch.nn.modules.loss._Loss`
        :param optimizer: The optimizer used to train the classifier.
        :type optimizer: `torch.optim.Optimizer`
        :param input_shape: The shape of one input instance.
        :type input_shape: `tuple`
        :param nb_classes: The number of classes of the model.
        :type nb_classes: `int`
        :param channel_index: Index of the axis in data containing the color channels or features.
        :type channel_index: `int`
        :param defences: Defences to be activated with the classifier.
        :type defences: `str` or `list(str)`
        :param preprocessing: Tuple of the form `(substractor, divider)` of floats or `np.ndarray` of values to be
               used for data preprocessing. The first value will be substracted from the input. The input will then
               be divided by the second one.
        :type preprocessing: `tuple`
        """
        super(PyTorchClassifier, self).__init__(clip_values=clip_values, channel_index=channel_index, defences=defences,
                                                preprocessing=preprocessing)

        # self._nb_classes = list(model.modules())[-1 if use_logits else -2].out_features
        self._nb_classes = nb_classes
        self._input_shape = input_shape
        self._model = PyTorchClassifier.ModelWrapper(model)
        self._loss = loss
        self._optimizer = optimizer

        # Get the internal layers
        self._layer_names = self._model.get_layers

        # # Store the logit layer
        # self._logit_layer = len(list(model.modules())) - 2 if use_logits else len(list(model.modules())) - 3

        # Use GPU if possible
        import torch
        device = torch.device("cuda:0" if torch.cuda.is_available() else "cpu")
        self._model.to(device)

    def predict(self, x, logits=False):
        """
        Perform prediction for a batch of inputs.

        :param x: Test set.
        :type x: `np.ndarray`
        :param logits: `True` if the prediction should be done at the logits layer.
        :type logits: `bool`
        :return: Array of predictions of shape `(nb_inputs, self.nb_classes)`.
        :rtype: `np.ndarray`
        """
        import torch

        # Apply defences
        x_ = self._apply_processing(x)
        x_ = self._apply_defences_predict(x_)

        # Set test phase
        self._model.train(False)

        # Run prediction
        # preds = self._forward_at(torch.from_numpy(inputs), self._logit_layer).detach().numpy()
        # if not logits:
        #     exp = np.exp(preds - np.max(preds, axis=1, keepdims=True))
        #     preds = exp / np.sum(exp, axis=1, keepdims=True)
        model_outputs = self._model(torch.from_numpy(x_).float())
        (logit_output, output) = (model_outputs[-2], model_outputs[-1])

        if logits:
            preds = logit_output.detach().numpy()
        else:
            preds = output.detach().numpy()

        return preds

    def fit(self, x, y, batch_size=128, nb_epochs=10):
        """
        Fit the classifier on the training set `(x, y)`.

        :param x: Training data.
        :type x: `np.ndarray`
        :param y: Labels, one-vs-rest encoding.
        :type y: `np.ndarray`
        :param batch_size: Size of batches.
        :type batch_size: `int`
        :param nb_epochs: Number of epochs to use for trainings.
        :type nb_epochs: `int`
        :return: `None`
        """
        import torch

        # Apply defences
        x_ = self._apply_processing(x)
        x_, y_ = self._apply_defences_fit(x_, y)
        y_ = np.argmax(y_, axis=1)

        # Set train phase
        self._model.train(True)

        num_batch = int(np.ceil(len(x_) / batch_size))
        ind = np.arange(len(x_))

        # Start training
        for _ in range(nb_epochs):
            # Shuffle the examples
            random.shuffle(ind)

            # Train for one epoch
            for m in range(num_batch):
                if m < num_batch - 1:
                    i_batch = torch.from_numpy(x_[ind[m * batch_size:(m + 1) * batch_size]])
                    o_batch = torch.from_numpy(y_[ind[m * batch_size:(m + 1) * batch_size]])
                else:
                    i_batch = torch.from_numpy(x_[ind[m * batch_size:]])
                    o_batch = torch.from_numpy(y_[ind[m * batch_size:]])

                # Cast to float
                i_batch = i_batch.float()

                # Zero the parameter gradients
                self._optimizer.zero_grad()

                # Actual training
                model_outputs = self._model(i_batch)
                loss = self._loss(model_outputs[-1], o_batch)
                loss.backward()
                self._optimizer.step()

    def class_gradient(self, x, label=None, logits=False):
        """
        Compute per-class derivatives w.r.t. `x`.

        :param x: Sample input with shape as expected by the model.
        :type x: `np.ndarray`
        :param label: Index of a specific per-class derivative. If `None`, then gradients for all
                      classes will be computed.
        :type label: `int`
        :param logits: `True` if the prediction should be done at the logits layer.
        :type logits: `bool`
        :return: Array of gradients of input features w.r.t. each class in the form
                 `(batch_size, nb_classes, input_shape)` when computing for all classes, otherwise shape becomes
                 `(batch_size, 1, input_shape)` when `label` parameter is specified.
        :rtype: `np.ndarray`
        """
        import torch

        if label is not None and label not in range(self._nb_classes):
            raise ValueError('Label %s is out of range.' % label)

        # Convert the inputs to Tensors
        x_ = torch.from_numpy(self._apply_processing(x))
        x_ = x_.float()
        x_.requires_grad = True

        # Compute the gradient and return
        # Run prediction
        model_outputs = self._model(x_)
        (logit_output, output) = (model_outputs[-2], model_outputs[-1])

        if logits:
            preds = logit_output
        else:
            preds = output

        # preds = self._forward_at(x_, self._logit_layer)
        # if not logits:
        #     preds = torch.nn.Softmax()(preds)

        # Compute the gradient
        if label is not None:
            self._model.zero_grad()
            torch.autograd.backward(preds[:, label], torch.FloatTensor([1] * len(preds[:, 0])), retain_graph=True)
            grds = x_.grad.numpy().copy()
            x_.grad.data.zero_()

            grds = np.expand_dims(self._apply_processing_gradient(grds), axis=1)
            assert grds.shape == (x_.shape[0], 1) + self.input_shape
        else:
            grds = []
            self._model.zero_grad()
            for i in range(self.nb_classes):
                torch.autograd.backward(preds[:, i], torch.FloatTensor([1] * len(preds[:, 0])), retain_graph=True)
                grds.append(x_.grad.numpy().copy())
                x_.grad.data.zero_()

            grds = np.swapaxes(np.array(grds), 0, 1)
            grds = self._apply_processing_gradient(grds)
            assert grds.shape == (x_.shape[0], self.nb_classes) + self.input_shape

        return grds

    def loss_gradient(self, x, y):
        """
        Compute the gradient of the loss function w.r.t. `x`.

        :param x: Sample input with shape as expected by the model.
        :type x: `np.ndarray`
        :param y: Correct labels, one-vs-rest encoding.
        :type y: `np.ndarray`
        :return: Array of gradients of the same shape as `x`.
        :rtype: `np.ndarray`
        """
        import torch

        # Convert the inputs to Tensors
        inputs_t = torch.from_numpy(self._apply_processing(x))
        inputs_t = inputs_t.float()
        inputs_t.requires_grad = True

        # Convert the labels to Tensors
        labels_t = torch.from_numpy(np.argmax(y, axis=1))

        # Compute the gradient and return
        model_outputs = self._model(inputs_t)
        loss = self._loss(model_outputs[-1], labels_t)

        # Clean gradients
        self._model.zero_grad()
        # inputs_t.grad.data.zero_()

        # Compute gradients
        loss.backward()
        grds = inputs_t.grad.numpy().copy()
        grds = self._apply_processing_gradient(grds)
        assert grds.shape == x.shape

        return grds

    @property
    def layer_names(self):
        """
        Return the hidden layers in the model, if applicable.

        :return: The hidden layers in the model, input and output layers excluded.
        :rtype: `list`

        .. warning:: `layer_names` tries to infer the internal structure of the model.
                     This feature comes with no guarantees on the correctness of the result.
                     The intended order of the layers tries to match their order in the model, but this is not
                     guaranteed either. In addition, the function can only infer the internal layers if the input
                     model is of type `nn.Sequential`, otherwise, it will only return the logit layer.
        """
        return self._layer_names

    def get_activations(self, x, layer):
        """
        Return the output of the specified layer for input `x`. `layer` is specified by layer index (between 0 and
        `nb_layers - 1`) or by name. The number of layers can be determined by counting the results returned by
        calling `layer_names`.

        :param x: Input for computing the activations.
        :type x: `np.ndarray`
        :param layer: Layer for computing the activations
        :type layer: `int` or `str`
        :return: The output of `layer`, where the first dimension is the batch size corresponding to `x`.
        :rtype: `np.ndarray`
        """
        import torch

        # Apply defences
        x = self._apply_defences_predict(x)

        # Set test phase
        self._model.train(False)

        # Run prediction
        model_outputs = self._model(torch.from_numpy(x).float())[:-1]

        if isinstance(layer, six.string_types):
            if layer not in self._layer_names:
                raise ValueError("Layer name %s not supported" % layer)
            layer_index = self._layer_names.index(layer)

        elif isinstance(layer, (int, np.integer)):
            layer_index = layer

        else:
            raise TypeError("Layer must be of type str or int")

        return model_outputs[layer_index].detach().numpy()

    # def _forward_at(self, inputs, layer):
    #     """
    #     Compute the forward at a specific layer.
    #
    #     :param inputs: Input data.
    #     :type inputs: `np.ndarray`
    #     :param layer: The layer where to get the forward results.
    #     :type layer: `int`
    #     :return: The forward results at the layer.
    #     :rtype: `torch.Tensor`
    #     """
    #     print(layer)
    #     results = inputs
    #     for l in list(self._model.modules())[1:layer + 2]:
    #         print(l)
    #
    #         results = l(results)
    #
    #         print(results.shape)
    #
    #     return results

    try:
        import torch.nn as nn

        class ModelWrapper(nn.Module):
            """
            This is a wrapper for the input model.
            """

            def __init__(self, model):
                """
                Initialization by storing the input model.

                :param model: PyTorch model. The forward function of the model must return the logit output.
                :type model: is instance of `torch.nn.Module`
                """
                super(PyTorchClassifier.ModelWrapper, self).__init__()
                self._model = model

            def forward(self, x):
                """
                This is where we get outputs from the input model.

                :param x: Input data.
                :type x: `torch.Tensor`
                :return: a list of output layers, where the last 2 layers are logit and final outputs.
                :rtype: `list`
                """
                import torch.nn as nn

                result = []
                if type(self._model) is nn.Sequential:
                    for _, module_ in self._model._modules.items():
                        x = module_(x)
                        result.append(x)

                elif isinstance(self._model, nn.Module):
                    x = self._model(x)
                    result.append(x)

                else:
                    raise TypeError("The input model must inherit from `nn.Module`.")

                output_layer = nn.functional.softmax(x, dim=1)
                result.append(output_layer)

                return result

            @property
            def get_layers(self):
                """
                Return the hidden layers in the model, if applicable.

                :return: The hidden layers in the model, input and output layers excluded.
                :rtype: `list`

                .. warning:: `get_layers` tries to infer the internal structure of the model.
                             This feature comes with no guarantees on the correctness of the result.
                             The intended order of the layers tries to match their order in the model, but this is not
<<<<<<< HEAD
                             guaranteed either. In addition, the function can only infer the internal layers if the input
                             model is of type `nn.Sequential`, otherwise, it will only return the logit layer.
=======
                             guaranteed either. In addition, the function can only infer the internal layers if the
                             input model is of type `nn.Sequential`, otherwise, it will only return the logit layer.
>>>>>>> c986b961
                """
                import torch.nn as nn

                result = []
                if type(self._model) is nn.Sequential:
                    for name, module_ in self._model._modules.items():
                        result.append(name + "_" + str(module_))

                elif isinstance(self._model, nn.Module):
                    result.append("logit_layer")

                else:
                    raise TypeError("The input model must inherit from `nn.Module`.")

                return result

    except ImportError:
        raise ImportError('Could not find PyTorch (`torch`) installation.')<|MERGE_RESOLUTION|>--- conflicted
+++ resolved
@@ -381,13 +381,8 @@
                 .. warning:: `get_layers` tries to infer the internal structure of the model.
                              This feature comes with no guarantees on the correctness of the result.
                              The intended order of the layers tries to match their order in the model, but this is not
-<<<<<<< HEAD
-                             guaranteed either. In addition, the function can only infer the internal layers if the input
-                             model is of type `nn.Sequential`, otherwise, it will only return the logit layer.
-=======
                              guaranteed either. In addition, the function can only infer the internal layers if the
                              input model is of type `nn.Sequential`, otherwise, it will only return the logit layer.
->>>>>>> c986b961
                 """
                 import torch.nn as nn
 
